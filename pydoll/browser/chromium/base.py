import asyncio
import json
import os
import shutil
from abc import ABC, abstractmethod
from contextlib import suppress
from functools import partial
from random import randint
<<<<<<< HEAD
from typing import Any, Callable, Optional
=======
from tempfile import TemporaryDirectory
from typing import Any, Callable, Optional, TypeVar
>>>>>>> e6b4e95e

from pydoll.browser.interfaces import BrowserOptionsManager
from pydoll.browser.managers import (
    BrowserProcessManager,
    ProxyManager,
    TempDirectoryManager,
)
from pydoll.browser.tab import Tab
from pydoll.commands import (
    BrowserCommands,
    FetchCommands,
    RuntimeCommands,
    StorageCommands,
    TargetCommands,
)
from pydoll.connection import ConnectionHandler
from pydoll.exceptions import BrowserNotRunning, FailedToStartBrowser, NoValidTabFound
from pydoll.protocol.base import Command, Response, T_CommandParams, T_CommandResponse
from pydoll.protocol.browser.methods import (
    GetVersionResponse,
    GetVersionResult,
    GetWindowForTargetResponse,
)
from pydoll.protocol.browser.types import Bounds, DownloadBehavior, PermissionType
from pydoll.protocol.fetch.events import FetchEvent, RequestPausedEvent
from pydoll.protocol.fetch.types import AuthChallengeResponseType, HeaderEntry
from pydoll.protocol.network.types import (
    Cookie,
    CookieParam,
    ErrorReason,
    RequestMethod,
    ResourceType,
)
from pydoll.protocol.storage.methods import GetCookiesResponse
from pydoll.protocol.target.methods import (
    CreateBrowserContextResponse,
    CreateTargetResponse,
    GetBrowserContextsResponse,
    GetTargetsResponse,
)
from pydoll.protocol.target.types import TargetInfo


class Browser(ABC):  # noqa: PLR0904
    """
    Abstract base class for browser automation using Chrome DevTools Protocol.

    Provides comprehensive browser control including lifecycle management,
    context handling, network interception, cookie management, and CDP commands.
    """

    def __init__(
        self,
        options_manager: BrowserOptionsManager,
        connection_port: Optional[int] = None,
    ):
        """
        Initialize browser instance with configuration.

        Args:
            options_manager: Manages browser options initialization and defaults.
                Must implement initialize_options() and add_default_arguments().
            connection_port: CDP WebSocket port. Random port (9223-9322) if None.

        Note:
            Call start() to actually launch the browser.
        """
        self._validate_connection_port(connection_port)
        self.options = options_manager.initialize_options()
        self._proxy_manager = ProxyManager(self.options)
        self._connection_port = connection_port if connection_port else randint(9223, 9322)
        self._browser_process_manager = BrowserProcessManager()
        self._temp_directory_manager = TempDirectoryManager()
        self._connection_handler = ConnectionHandler(self._connection_port)
        self._backup_preferences_dir = ''

    async def __aenter__(self) -> 'Browser':
        """Async context manager entry."""
        return self

    async def __aexit__(self, exc_type, exc_val, exc_tb):
        """Async context manager exit with cleanup."""
        if self._backup_preferences_dir:
            user_data_dir = self._get_user_data_dir()
            shutil.copy2(
                self._backup_preferences_dir,
                os.path.join(user_data_dir, 'Default', 'Preferences'),
            )
        if await self._is_browser_running(timeout=2):
            await self.stop()

        await self._connection_handler.close()

    async def start(self, headless: bool = False) -> Tab:
        """
        Start browser process and establish CDP connection.

        Args:
            headless: Run without UI.

        Returns:
            Initial tab for interaction.

        Raises:
            FailedToStartBrowser: If the browser fails to start or connect.
        """
        binary_location = self.options.binary_location or self._get_default_binary_location()

        if headless:
            headless_arg = '--headless'
            if headless_arg not in self.options.arguments:
                self.options.add_argument(headless_arg)

        self._setup_user_dir()
        proxy_config = self._proxy_manager.get_proxy_credentials()

        self._browser_process_manager.start_browser_process(
            binary_location, self._connection_port, self.options.arguments
        )
        await self._verify_browser_running()
        await self._configure_proxy(proxy_config[0], proxy_config[1])

        valid_tab_id = await self._get_valid_tab_id(await self.get_targets())
        return Tab(self, self._connection_port, valid_tab_id)

    async def stop(self):
        """
        Stop browser process and cleanup resources.

        Sends Browser.close command, terminates process, removes temp directories,
        and closes WebSocket connections.

        Raises:
            BrowserNotRunning: If the browser is not currently running.
        """
        if not await self._is_browser_running():
            raise BrowserNotRunning()

        await self._execute_command(BrowserCommands.close())
        self._browser_process_manager.stop_process()
        self._temp_directory_manager.cleanup()
        await self._connection_handler.close()

    async def create_browser_context(
        self, proxy_server: Optional[str] = None, proxy_bypass_list: Optional[str] = None
    ) -> str:
        """
        Create isolated browser context (like incognito).

        Browser contexts provide isolated storage and don't share session data.
        Multiple contexts can exist simultaneously.

        Args:
            proxy_server: Optional proxy for this context only (scheme://host:port).
            proxy_bypass_list: Comma-separated hosts that bypass proxy.

        Returns:
            Browser context ID for use with other methods.
        """
        response: CreateBrowserContextResponse = await self._execute_command(
            TargetCommands.create_browser_context(
                proxy_server=proxy_server,
                proxy_bypass_list=proxy_bypass_list,
            )
        )
        return response['result']['browserContextId']

    async def delete_browser_context(self, browser_context_id: str):
        """
        Delete browser context and all associated tabs/resources.

        Removes all storage (cookies, localStorage, etc.) and closes all tabs.
        The default browser context cannot be deleted.

        Note:
            Closes all associated tabs immediately.
        """
        return await self._execute_command(
            TargetCommands.dispose_browser_context(browser_context_id)
        )

    async def get_browser_contexts(self) -> list[str]:
        """Get all browser context IDs including the default context."""
        response: GetBrowserContextsResponse = await self._execute_command(
            TargetCommands.get_browser_contexts()
        )
        return response['result']['browserContextIds']

    async def new_tab(self, url: str = '', browser_context_id: Optional[str] = None) -> Tab:
        """
        Create new tab for page interaction.

        Args:
            url: Initial URL (about:blank if empty).
            browser_context_id: Context to create tab in (default if None).

        Returns:
            Tab instance for page navigation and element interaction.
        """
        response: CreateTargetResponse = await self._execute_command(
            TargetCommands.create_target(
                browser_context_id=browser_context_id,
            )
        )
        target_id = response['result']['targetId']
        tab = Tab(self, self._connection_port, target_id, browser_context_id)
        if url: await tab.go_to(url)
        return tab

    async def get_targets(self) -> list[TargetInfo]:
        """
        Get all active targets/pages in browser.

        Targets include pages, service workers, shared workers, and browser process.
        Useful for debugging and managing multiple tabs.

        Returns:
            List of TargetInfo objects.
        """
        response: GetTargetsResponse = await self._execute_command(TargetCommands.get_targets())
        return response['result']['targetInfos']

    async def get_opened_tabs(self) -> list[Tab]:
        """
        Get all opened tabs that are not extensions and have the type 'page'

        Returns:
            List of Tab instances. The last tab is the most recent one.
        """
        targets = await self.get_targets()
        valid_tab_targets = [
            target
            for target in targets
            if target['type'] == 'page' and 'extension' not in target['url']
        ]
        return [
            Tab(self, self._connection_port, target['targetId'])
            for target in reversed(valid_tab_targets)
        ]

    async def set_download_path(self, path: str, browser_context_id: Optional[str] = None):
        """Set download directory path (convenience method for set_download_behavior)."""
        return await self._execute_command(
            BrowserCommands.set_download_behavior(
                behavior=DownloadBehavior.ALLOW,
                download_path=path,
                browser_context_id=browser_context_id,
            )
        )

    async def set_download_behavior(
        self,
        behavior: DownloadBehavior,
        download_path: Optional[str] = None,
        browser_context_id: Optional[str] = None,
        events_enabled: bool = False,
    ):
        """
        Configure download handling.

        Args:
            behavior: ALLOW (save to path), DENY (cancel), or DEFAULT.
            download_path: Required if behavior is ALLOW.
            browser_context_id: Context to apply to (default if None).
            events_enabled: Generate download events for progress tracking.
        """
        return await self._execute_command(
            BrowserCommands.set_download_behavior(
                behavior=behavior,
                download_path=download_path,
                browser_context_id=browser_context_id,
                events_enabled=events_enabled,
            )
        )

    async def delete_all_cookies(self, browser_context_id: Optional[str] = None):
        """Delete all cookies (session, persistent, third-party) from browser or context."""
        return await self._execute_command(StorageCommands.clear_cookies(browser_context_id))

    async def set_cookies(
        self, cookies: list[CookieParam], browser_context_id: Optional[str] = None
    ):
        """Set multiple cookies in browser or context."""
        return await self._execute_command(StorageCommands.set_cookies(cookies, browser_context_id))

    async def get_cookies(self, browser_context_id: Optional[str] = None) -> list[Cookie]:
        """Get all cookies from browser or context."""
        response: GetCookiesResponse = await self._execute_command(
            StorageCommands.get_cookies(browser_context_id)
        )
        return response['result']['cookies']

    async def get_version(self) -> GetVersionResult:
        """Get browser version and CDP protocol information."""
        response: GetVersionResponse = await self._execute_command(BrowserCommands.get_version())
        return response['result']

    async def get_window_id_for_target(self, target_id: str) -> int:
        """Get window ID for target (used for window manipulation via CDP)."""
        response: GetWindowForTargetResponse = await self._execute_command(
            BrowserCommands.get_window_for_target(target_id)
        )
        return response['result']['windowId']

    async def get_window_id_for_tab(self, tab: Tab) -> int:
        """Get window ID for tab (convenience method)."""
        return await self.get_window_id_for_target(tab._target_id)

    async def get_window_id(self) -> int:
        """
        Get window ID for any valid tab.

        Raises:
            NoValidTabFound: If no valid attached tab can be found.
        """
        targets = await self.get_targets()
        valid_tab_id = await self._get_valid_tab_id(targets)
        return await self.get_window_id_for_target(valid_tab_id)

    async def set_window_maximized(self):
        """Maximize browser window (affects all tabs in window)."""
        window_id = await self.get_window_id()
        return await self._execute_command(BrowserCommands.set_window_maximized(window_id))

    async def set_window_minimized(self):
        """Minimize browser window to taskbar/dock."""
        window_id = await self.get_window_id()
        return await self._execute_command(BrowserCommands.set_window_minimized(window_id))

    async def set_window_bounds(self, bounds: Bounds):
        """
        Set window position and/or size.

        Args:
            bounds: Properties to modify (left, top, width, height, windowState).
                Only specified properties are changed.
        """
        window_id = await self.get_window_id()
        return await self._execute_command(BrowserCommands.set_window_bounds(window_id, bounds))

    async def grant_permissions(
        self,
        permissions: list[PermissionType],
        origin: Optional[str] = None,
        browser_context_id: Optional[str] = None,
    ):
        """
        Grant browser permissions (geolocation, notifications, camera, etc.).

        Bypasses normal permission prompts for automated testing.

        Args:
            permissions: Permissions to grant.
            origin: Origin to grant to (all origins if None).
            browser_context_id: Context to apply to (default if None).
        """
        return await self._execute_command(
            BrowserCommands.grant_permissions(permissions, origin, browser_context_id)
        )

    async def reset_permissions(self, browser_context_id: Optional[str] = None):
        """Reset all permissions to defaults and restore prompting behavior."""
        return await self._execute_command(BrowserCommands.reset_permissions(browser_context_id))

    async def on(
        self, event_name: str, callback: Callable[[Any], Any], temporary: bool = False
    ) -> int:
        """
        Register CDP event listener at browser level.

        Callback runs in background task to prevent blocking. Affects all pages/targets.

        Args:
            event_name: CDP event name (e.g., "Network.responseReceived").
            callback: Function called on event (sync or async).
            temporary: Remove after first invocation.

        Returns:
            Callback ID for removal.

        Note:
            For page-specific events, use Tab.on() instead.
        """

        async def callback_wrapper(event):
            asyncio.create_task(callback(event))

        if asyncio.iscoroutinefunction(callback):
            function_to_register = callback_wrapper
        else:
            function_to_register = callback
        return await self._connection_handler.register_callback(
            event_name, function_to_register, temporary
        )

    async def enable_fetch_events(
        self,
        handle_auth_requests: bool = False,
        resource_type: Optional[ResourceType] = None,
    ):
        """
        Enable network request interception via Fetch domain.

        Allows monitoring, modifying, or blocking requests before they're sent.
        All matching requests are paused until explicitly continued.

        Args:
            handle_auth_requests: Intercept authentication challenges.
            resource_type: Filter by type (XHR, Fetch, Document, etc.). Empty = all.

        Note:
            Paused requests must be continued or they will timeout.
        """
        return await self._connection_handler.execute_command(
            FetchCommands.enable(
                handle_auth_requests=handle_auth_requests,
                resource_type=resource_type,
            )
        )

    async def disable_fetch_events(self):
        """Disable request interception and release any paused requests."""
        return await self._connection_handler.execute_command(FetchCommands.disable())

    async def enable_runtime_events(self):
        """Enable runtime events."""
        return await self._connection_handler.execute_command(RuntimeCommands.enable())

    async def disable_runtime_events(self):
        """Disable runtime events."""
        return await self._connection_handler.execute_command(RuntimeCommands.disable())

    async def continue_request(
        self,
        request_id: str,
        url: Optional[str] = None,
        method: Optional[RequestMethod] = None,
        post_data: Optional[str] = None,
        headers: Optional[list[HeaderEntry]] = None,
        intercept_response: Optional[bool] = None,
    ):
        """
        Continue paused request without modifications.
        """
        return await self._execute_command(
            FetchCommands.continue_request(
                request_id=request_id,
                url=url,
                method=method,
                post_data=post_data,
                headers=headers,
                intercept_response=intercept_response,
            )
        )

    async def fail_request(self, request_id: str, error_reason: ErrorReason):
        """Fail request with error code."""
        return await self._execute_command(FetchCommands.fail_request(request_id, error_reason))

    async def fulfill_request(
        self,
        request_id: str,
        response_code: int,
        response_headers: Optional[list[HeaderEntry]] = None,
        body: Optional[str] = None,
        response_phrase: Optional[str] = None,
    ):
        """Fulfill request with response data."""
        return await self._execute_command(
            FetchCommands.fulfill_request(
                request_id=request_id,
                response_code=response_code,
                response_headers=response_headers,
                body=body,
                response_phrase=response_phrase,
            )
        )

    @staticmethod
    def _validate_connection_port(connection_port: Optional[int]):
        """Validate connection port."""
        if connection_port and connection_port < 0:
            raise ValueError('Connection port must be a positive integer')

    async def _continue_request_callback(self, event: RequestPausedEvent):
        """Internal callback to continue paused requests."""
        request_id = event['params']['requestId']
        return await self.continue_request(request_id)

    async def _continue_request_with_auth_callback(
        self,
        event: RequestPausedEvent,
        proxy_username: Optional[str],
        proxy_password: Optional[str],
    ):
        """Internal callback for proxy authentication."""
        request_id = event['params']['requestId']
        response: Response = await self._execute_command(
            FetchCommands.continue_request_with_auth(
                request_id,
                auth_challenge_response=AuthChallengeResponseType.PROVIDE_CREDENTIALS,
                proxy_username=proxy_username,
                proxy_password=proxy_password,
            )
        )
        await self.disable_fetch_events()
        return response

    async def _verify_browser_running(self):
        """
        Verify browser started successfully.

        Raises:
            FailedToStartBrowser: If the browser failed to start.
        """
        if not await self._is_browser_running(self.options.start_timeout):
            raise FailedToStartBrowser()

    async def _configure_proxy(
        self, private_proxy: bool, proxy_credentials: tuple[Optional[str], Optional[str]]
    ):
        """Setup proxy authentication handling if needed."""
        if private_proxy:
            await self.enable_fetch_events(handle_auth_requests=True)
            await self.on(
                FetchEvent.REQUEST_PAUSED,
                self._continue_request_callback,
                temporary=True,
            )
            await self.on(
                FetchEvent.AUTH_REQUIRED,
                partial(
                    self._continue_request_with_auth_callback,
                    proxy_username=proxy_credentials[0],
                    proxy_password=proxy_credentials[1],
                ),
                temporary=True,
            )

    @staticmethod
    def _is_valid_tab(target: TargetInfo) -> bool:
        """Check if target is a valid browser tab (filters out extensions)."""
        return target.get('type') == 'page' and 'chrome-extension://' not in target.get('url', '')

    @staticmethod
    async def _get_valid_tab_id(targets: list[TargetInfo]) -> str:
        """
        Find valid attached tab ID.

        Raises:
            NoValidTabFound: If no valid attached tab is found.
        """
        valid_tab = next(
            (
                tab
                for tab in targets
                if tab.get('type') == 'page' and 'extension' not in tab.get('url', '')
            ),
            None,
        )

        if not valid_tab:
            raise NoValidTabFound()

        tab_id = valid_tab.get('targetId')
        if not tab_id:
            raise NoValidTabFound('Tab missing targetId')

        return tab_id

    async def _is_browser_running(self, timeout: int = 10) -> bool:
        """Check if browser process is running and CDP endpoint is responsive."""
        for _ in range(timeout):
            if await self._connection_handler.ping():
                return True
            await asyncio.sleep(1)

        return False

    async def _execute_command(
        self, command: Command[T_CommandParams, T_CommandResponse], timeout: int = 10
    ) -> T_CommandResponse:
        """Execute CDP command and return result (core method for browser communication)."""
        return await self._connection_handler.execute_command(command, timeout=timeout)

    def _setup_user_dir(self):
        """Setup temporary user data directory if not specified in options."""
        user_data_dir = self._get_user_data_dir()
        if user_data_dir and self.options.browser_preferences:
            self._set_browser_preferences_in_user_data_dir(user_data_dir)
        elif not user_data_dir:
            temp_dir = self._temp_directory_manager.create_temp_dir()
            # For all browsers, use a temporary directory
            self.options.arguments.append(f'--user-data-dir={temp_dir.name}')
            if self.options.browser_preferences:
                self._set_browser_preferences_in_temp_dir(temp_dir)

    def _set_browser_preferences_in_temp_dir(self, temp_dir: TemporaryDirectory):
        os.mkdir(os.path.join(temp_dir.name, 'Default'))
        preferences = self.options.browser_preferences
        with open(
            os.path.join(temp_dir.name, 'Default', 'Preferences'), 'w', encoding='utf-8'
        ) as json_file:
            json.dump(preferences, json_file)

    def _set_browser_preferences_in_user_data_dir(self, user_data_dir: str):
        """
        Set browser preferences in the user data directory.

        This function will:
        1. Create a backup of the existing Preferences file if it exists
        2. Create Default directory if it doesn't exist
        3. Write the new preferences to the Preferences file

        Args:
            user_data_dir: Path to the user data directory
        """
        default_dir = os.path.join(user_data_dir, 'Default')
        os.makedirs(default_dir, exist_ok=True)

        preferences_path = os.path.join(default_dir, 'Preferences')
        self._backup_preferences_dir = os.path.join(default_dir, 'Preferences.backup')

        if os.path.exists(preferences_path):
            # Backup existing Preferences file
            shutil.copy2(preferences_path, self._backup_preferences_dir)

        preferences = {}
        if os.path.exists(preferences_path):
            with suppress(json.JSONDecodeError):
                with open(preferences_path, 'r', encoding='utf-8') as preferences_file:
                    preferences = json.load(preferences_file)
        preferences.update(self.options.browser_preferences)
        with open(preferences_path, 'w', encoding='utf-8') as json_file:
            json.dump(preferences, json_file, indent=2)

    def _get_user_data_dir(self) -> Optional[str]:
        for arg in self.options.arguments:
            if arg.startswith('--user-data-dir='):
                return arg.split('=', 1)[1]
        return None

    @abstractmethod
    def _get_default_binary_location(self) -> str:
        """Get default browser executable path (implemented by subclasses)."""
        pass<|MERGE_RESOLUTION|>--- conflicted
+++ resolved
@@ -6,12 +6,8 @@
 from contextlib import suppress
 from functools import partial
 from random import randint
-<<<<<<< HEAD
+from tempfile import TemporaryDirectory
 from typing import Any, Callable, Optional
-=======
-from tempfile import TemporaryDirectory
-from typing import Any, Callable, Optional, TypeVar
->>>>>>> e6b4e95e
 
 from pydoll.browser.interfaces import BrowserOptionsManager
 from pydoll.browser.managers import (
