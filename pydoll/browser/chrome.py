import platform
from typing import Optional

from pydoll.browser.base import Browser
from pydoll.browser.managers import BrowserOptionsManager
from pydoll.browser.options import ChromeOptions, Options


class Chrome(Browser):
    """
    A class that implements the Chrome browser functionality.

    This class provides specific implementation for launching and
    controlling Google Chrome browsers.
    """

    def __init__(
        self,
        options: Optional[Options] = None,
        connection_port: Optional[int] = None,
    ):
<<<<<<< HEAD
        if options is None:
            options = ChromeOptions()
        
        # Initialize base class with options and port
=======
        """
        Initializes the Chrome browser instance.

        Args:
            options (Options | None): An instance of Options class to configure
                the browser. If None, default options will be used.
            connection_port (int): The port to connect to the browser.
                Defaults to 9222.
        """
>>>>>>> eb1a4e07
        super().__init__(options, connection_port)
        

    @staticmethod
    def _get_default_binary_location():
        """
        Gets the default location of the Chrome browser executable.

        This method determines the default Chrome executable path based
        on the operating system.

        Returns:
            str: The path to the Chrome browser executable.

        Raises:
            ValueError: If the operating system is not supported or
                the browser executable is not found at the default location.
        """
        os_name = platform.system()
        browser_paths = {
            'Windows':
                r'C:\Program Files\Google\Chrome\Application\chrome.exe',
            'Linux':
                '/usr/bin/google-chrome',
            'Darwin':
                '/Applications/Google Chrome.app/Contents/MacOS/Google Chrome'
        }

        browser_path = browser_paths.get(os_name)

        if not browser_path:
            raise ValueError('Unsupported OS')

        return BrowserOptionsManager.validate_browser_path(
            browser_path
        )<|MERGE_RESOLUTION|>--- conflicted
+++ resolved
@@ -1,4 +1,5 @@
 import platform
+from typing import Optional
 from typing import Optional
 
 from pydoll.browser.base import Browser
@@ -15,26 +16,12 @@
     """
 
     def __init__(
-        self,
-        options: Optional[Options] = None,
-        connection_port: Optional[int] = None,
+        self, options: Options | None = None, connection_port: int = 9222
     ):
-<<<<<<< HEAD
         if options is None:
             options = ChromeOptions()
         
         # Initialize base class with options and port
-=======
-        """
-        Initializes the Chrome browser instance.
-
-        Args:
-            options (Options | None): An instance of Options class to configure
-                the browser. If None, default options will be used.
-            connection_port (int): The port to connect to the browser.
-                Defaults to 9222.
-        """
->>>>>>> eb1a4e07
         super().__init__(options, connection_port)
         
 
