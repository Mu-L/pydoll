from __future__ import annotations

import asyncio
import base64 as _b64
import logging
import shutil
import warnings
from contextlib import asynccontextmanager
from functools import partial
from pathlib import Path
from tempfile import mkdtemp
from typing import (
    TYPE_CHECKING,
    Any,
    AsyncGenerator,
    Awaitable,
    Callable,
    Optional,
    TypeAlias,
    Union,
    cast,
    overload,
)

import aiofiles

from pydoll.browser.requests import Request
from pydoll.commands import (
    DomCommands,
    FetchCommands,
    NetworkCommands,
    PageCommands,
    RuntimeCommands,
    StorageCommands,
)
from pydoll.connection import ConnectionHandler
from pydoll.constants import By
from pydoll.elements.mixins import FindElementsMixin
from pydoll.exceptions import (
    DownloadTimeout,
    IFrameNotFound,
    InvalidFileExtension,
    InvalidIFrame,
    InvalidTabInitialization,
    MissingScreenshotPath,
    NetworkEventsNotEnabled,
    NoDialogPresent,
    NotAnIFrame,
    PageLoadTimeout,
    TopLevelTargetRequired,
    WaitElementTimeout,
)
from pydoll.protocol.browser.types import DownloadBehavior, DownloadProgressState
from pydoll.protocol.page.events import PageEvent
from pydoll.protocol.page.types import ScreenshotFormat
<<<<<<< HEAD
from pydoll.protocol.runtime.methods import (
    CallFunctionOnResponse,
    EvaluateResponse,
    SerializationOptions,
)
from pydoll.protocol.runtime.types import CallArgument
from pydoll.protocol.storage.methods import GetCookiesResponse
=======
>>>>>>> bb219b98
from pydoll.utils import (
    decode_base64_to_bytes,
    has_return_outside_function,
)

if TYPE_CHECKING:
    from pydoll.browser.chromium.base import Browser
    from pydoll.elements.web_element import WebElement
    from pydoll.protocol.base import EmptyResponse, Response
    from pydoll.protocol.browser.events import (
        DownloadProgressEvent,
        DownloadWillBeginEvent,
    )
    from pydoll.protocol.fetch.types import AuthChallengeResponseType, HeaderEntry, RequestStage
    from pydoll.protocol.network.events import RequestWillBeSentEvent
    from pydoll.protocol.network.methods import GetResponseBodyResponse
    from pydoll.protocol.network.types import (
        Cookie,
        CookieParam,
        ErrorReason,
        RequestMethod,
        ResourceType,
    )
    from pydoll.protocol.page.events import FileChooserOpenedEvent
    from pydoll.protocol.page.methods import CaptureScreenshotResponse, PrintToPDFResponse
    from pydoll.protocol.runtime.methods import CallFunctionOnResponse, EvaluateResponse
    from pydoll.protocol.storage.methods import GetCookiesResponse

logger = logging.getLogger(__name__)

IFrame: TypeAlias = 'Tab'


class Tab(FindElementsMixin):
    """
    Controls a browser tab via Chrome DevTools Protocol.

    Primary interface for web page automation including navigation, DOM manipulation,
    JavaScript execution, event handling, network monitoring, and specialized tasks
    like Cloudflare bypass.
    """

    def __init__(
        self,
        browser: Browser,
        connection_port: Optional[int] = None,
        target_id: Optional[str] = None,
        browser_context_id: Optional[str] = None,
        ws_address: Optional[str] = None,
    ):
        """
        Initialize tab controller for existing browser tab.

        Args:
            browser: Browser instance that created this tab.
            connection_port: CDP WebSocket port.
            target_id: CDP target identifier for this tab.
            browser_context_id: Optional browser context ID.
            ws_address: Optional WebSocket address for this tab.
        """
        if not any([connection_port, target_id, ws_address]):
            raise InvalidTabInitialization()

        self._browser = browser
        self._connection_port = connection_port
        self._target_id = target_id
        self._ws_address = ws_address
        self._browser_context_id = browser_context_id
        self._connection_handler = self._get_connection_handler()
        self._page_events_enabled = False
        self._network_events_enabled = False
        self._fetch_events_enabled = False
        self._dom_events_enabled = False
        self._runtime_events_enabled = False
        self._intercept_file_chooser_dialog_enabled = False
        self._cloudflare_captcha_callback_id: Optional[int] = None
        self._request: Optional[Request] = None
        logger.debug(
            (
                f'Tab initialized: target_id={self._target_id}, '
                f'ws_address_set={bool(self._ws_address)}, '
                f'context_id={self._browser_context_id}, port={self._connection_port}'
            )
        )

    @property
    def page_events_enabled(self) -> bool:
        """Whether CDP Page domain events are enabled."""
        return self._page_events_enabled

    @property
    def network_events_enabled(self) -> bool:
        """Whether CDP Network domain events are enabled."""
        return self._network_events_enabled

    @property
    def fetch_events_enabled(self) -> bool:
        """Whether CDP Fetch domain events (request interception) are enabled."""
        return self._fetch_events_enabled

    @property
    def dom_events_enabled(self) -> bool:
        """Whether CDP DOM domain events are enabled."""
        return self._dom_events_enabled

    @property
    def runtime_events_enabled(self) -> bool:
        """Whether CDP Runtime domain events are enabled."""
        return self._runtime_events_enabled

    @property
    def request(self) -> Request:
        """
        Get the request object for making HTTP requests using the browser's fetch API.

        Returns:
            Request: An instance of the Request class for making HTTP requests.
        """
        if self._request is None:
            self._request = Request(self)
        return self._request

    @property
    def intercept_file_chooser_dialog_enabled(self) -> bool:
        """Whether file chooser dialog interception is active."""
        return self._intercept_file_chooser_dialog_enabled

    @property
    async def current_url(self) -> str:
        """Get current page URL (reflects redirects and client-side navigation)."""
        response: EvaluateResponse = await self._execute_command(
            RuntimeCommands.evaluate('window.location.href')
        )
        return response['result']['result']['value']

    @property
    async def page_source(self) -> str:
        """Get complete HTML source of current page (live DOM state)."""
        response: EvaluateResponse = await self._execute_command(
            RuntimeCommands.evaluate('document.documentElement.outerHTML')
        )
        return response['result']['result']['value']

    async def enable_page_events(self):
        """Enable CDP Page domain events (load, navigation, dialogs, etc.)."""
        logger.debug('Enabling Page events')
        response = await self._execute_command(PageCommands.enable())
        self._page_events_enabled = True
        logger.debug('Page events enabled')
        return response

    async def enable_network_events(self):
        """Enable CDP Network domain events (requests, responses, etc.)."""
        logger.debug('Enabling Network events')
        response = await self._execute_command(NetworkCommands.enable())
        self._network_events_enabled = True
        logger.debug('Network events enabled')
        return response

    async def enable_fetch_events(
        self,
        handle_auth: bool = False,
        resource_type: Optional[ResourceType] = None,
        request_stage: Optional[RequestStage] = None,
    ):
        """
        Enable CDP Fetch domain for request interception.

        Args:
            handle_auth: Intercept authentication challenges.
            resource_type: Filter by resource type (all if None).
            request_stage: When to intercept (Request/Response).

        Note:
            Intercepted requests must be explicitly continued or timeout.
        """
        logger.debug(
            f'Enabling Fetch events: handle_auth={handle_auth}, resource_type={resource_type}, '
            f'stage={request_stage}'
        )
        response: Response[EmptyResponse] = await self._execute_command(
            FetchCommands.enable(
                handle_auth_requests=handle_auth,
                resource_type=resource_type,
                request_stage=request_stage,
            )
        )
        self._fetch_events_enabled = True
        logger.debug('Fetch events enabled')
        return response

    async def enable_dom_events(self):
        """Enable CDP DOM domain events (document structure changes)."""
        logger.debug('Enabling DOM events')
        response = await self._execute_command(DomCommands.enable())
        self._dom_events_enabled = True
        logger.debug('DOM events enabled')
        return response

    async def enable_runtime_events(self):
        """Enable CDP Runtime domain events."""
        logger.debug('Enabling Runtime events')
        response = await self._execute_command(RuntimeCommands.enable())
        self._runtime_events_enabled = True
        logger.debug('Runtime events enabled')
        return response

    async def enable_intercept_file_chooser_dialog(self):
        """
        Enable file chooser dialog interception for automated uploads.

        Note:
            Use expect_file_chooser context manager for convenience.
        """
        logger.info('Enabling file chooser interception')
        response = await self._execute_command(PageCommands.set_intercept_file_chooser_dialog(True))
        self._intercept_file_chooser_dialog_enabled = True
        logger.debug('File chooser interception enabled')
        return response

    async def enable_auto_solve_cloudflare_captcha(
        self,
        custom_selector: Optional[tuple[By, str]] = None,
        time_before_click: int = 5,
        time_to_wait_captcha: int = 5,
    ):
        """
        Enable automatic Cloudflare Turnstile captcha bypass.

        Args:
            custom_selector: Custom captcha selector (default: cf-turnstile class).
            time_before_click: Delay before clicking captcha (default 2s).
            time_to_wait_captcha: Timeout for captcha detection (default 5s).
        """
        logger.info('Enabling Cloudflare captcha auto-solve')
        if not self.page_events_enabled:
            await self.enable_page_events()

        callback = partial(
            self._bypass_cloudflare,
            custom_selector=custom_selector,
            time_before_click=time_before_click,
            time_to_wait_captcha=time_to_wait_captcha,
        )

        self._cloudflare_captcha_callback_id = await self.on(PageEvent.LOAD_EVENT_FIRED, callback)
        logger.debug(
            f'Cloudflare auto-solve callback registered: id={self._cloudflare_captcha_callback_id}'
        )

    async def disable_fetch_events(self):
        """Disable CDP Fetch domain and release paused requests."""
        logger.debug('Disabling Fetch events')
        response = await self._execute_command(FetchCommands.disable())
        self._fetch_events_enabled = False
        logger.debug('Fetch events disabled')
        return response

    async def disable_page_events(self):
        """Disable CDP Page domain events."""
        logger.debug('Disabling Page events')
        response = await self._execute_command(PageCommands.disable())
        self._page_events_enabled = False
        logger.debug('Page events disabled')
        return response

    async def disable_network_events(self):
        """Disable CDP Network domain events."""
        logger.debug('Disabling Network events')
        response = await self._execute_command(NetworkCommands.disable())
        self._network_events_enabled = False
        logger.debug('Network events disabled')
        return response

    async def disable_dom_events(self):
        """Disable CDP DOM domain events."""
        logger.debug('Disabling DOM events')
        response = await self._execute_command(DomCommands.disable())
        self._dom_events_enabled = False
        logger.debug('DOM events disabled')
        return response

    async def disable_runtime_events(self):
        """Disable CDP Runtime domain events."""
        logger.debug('Disabling Runtime events')
        response = await self._execute_command(RuntimeCommands.disable())
        self._runtime_events_enabled = False
        logger.debug('Runtime events disabled')
        return response

    async def disable_intercept_file_chooser_dialog(self):
        """Disable file chooser dialog interception."""
        logger.info('Disabling file chooser interception')
        response = await self._execute_command(
            PageCommands.set_intercept_file_chooser_dialog(False)
        )
        self._intercept_file_chooser_dialog_enabled = False
        logger.debug('File chooser interception disabled')
        return response

    async def disable_auto_solve_cloudflare_captcha(self):
        """Disable automatic Cloudflare Turnstile captcha bypass."""
        logger.info('Disabling Cloudflare captcha auto-solve')
        await self._connection_handler.remove_callback(self._cloudflare_captcha_callback_id)
        self._cloudflare_captcha_callback_id = None

    async def close(self):
        """
        Close this browser tab.

        Note:
            Tab instance becomes invalid after calling this method.
        """
        logger.info(f'Closing tab: target_id={self._target_id}')
        result = await self._execute_command(PageCommands.close())
        self._browser._tabs_opened.pop(self._target_id)
        logger.debug('Tab closed and removed from browser registry')
        return result

    async def get_frame(self, frame: 'WebElement') -> IFrame:
        """
        Get Tab object for interacting with iframe content.

        Args:
            frame: Tab representing the iframe tag.

        Returns:
            Tab instance configured for iframe interaction.

        Raises:
            NotAnIFrame: If element is not an iframe.
            InvalidIFrame: If iframe lacks valid src attribute.
            IFrameNotFound: If iframe target not found in browser.
        """
        logger.debug(f'Resolving iframe: tag={frame.tag_name}')
        if not frame.tag_name == 'iframe':
            raise NotAnIFrame

        frame_url = frame.get_attribute('src')
        logger.debug(f'Iframe src resolved: {frame_url}')
        if not frame_url:
            raise InvalidIFrame('The iframe does not have a valid src attribute')

        targets = await self._browser.get_targets()
        iframe_target = next((target for target in targets if target['url'] == frame_url), None)
        if not iframe_target:
            raise IFrameNotFound('The target for the iframe was not found')

        target_id = iframe_target['targetId']
        if target_id in self._browser._tabs_opened:
            logger.debug(f'Iframe tab already tracked: {target_id}')
            return self._browser._tabs_opened[target_id]

        tab = Tab(
            self._browser,
            target_id=target_id,
            connection_port=self._connection_port,
        )
        self._browser._tabs_opened[target_id] = tab
        logger.debug(f'Iframe tab created and registered: {target_id}')
        return tab

    async def bring_to_front(self):
        """Brings the page to front."""
        logger.info('Bringing page to front')
        return await self._execute_command(PageCommands.bring_to_front())

    async def get_cookies(self) -> list[Cookie]:
        """Get all cookies accessible from current page."""
        logger.debug('Fetching cookies for current page')
        response: GetCookiesResponse = await self._execute_command(
            StorageCommands.get_cookies(self._browser_context_id)
        )
        cookies = response['result']['cookies']
        logger.debug(f'Fetched {len(cookies)} cookies')
        return cookies

    async def get_network_response_body(self, request_id: str) -> str:
        """
        Get the response body for a given request ID.

        Args:
            request_id: Request ID to get the response body for.

        Returns:
            The response body for the given request ID.

        Raises:
            NetworkEventsNotEnabled: If network events are not enabled.
        """
        if not self.network_events_enabled:
            raise NetworkEventsNotEnabled('Network events must be enabled to get response body')

        response: GetResponseBodyResponse = await self._execute_command(
            NetworkCommands.get_response_body(request_id)
        )
        logger.debug(f'Retrieved network response body for request_id={request_id}')
        return response['result']['body']

    async def get_network_logs(self, filter: Optional[str] = None) -> list[RequestWillBeSentEvent]:
        """
        Get network logs.

        Args:
            filter: Filter to apply to the network logs.

        Returns:
            The network logs.

        Raises:
            NetworkEventsNotEnabled: If network events are not enabled.
        """
        if not self.network_events_enabled:
            raise NetworkEventsNotEnabled('Network events must be enabled to get network logs')

        logs = self._connection_handler.network_logs
        if filter:
            logs = [
                log for log in logs if filter in log['params'].get('request', {}).get('url', '')
            ]
        logger.debug(f'Returning {len(logs)} network logs (filtered={bool(filter)})')
        return logs

    async def set_cookies(self, cookies: list[CookieParam]):
        """
        Set multiple cookies for current page.

        Args:
            cookies: Cookie parameters (name/value required, others optional).

        Note:
            Defaults to current page's domain if not specified.
        """
        logger.info(f'Setting {len(cookies)} cookies on current page')
        return await self._execute_command(
            StorageCommands.set_cookies(cookies, self._browser_context_id)
        )

    async def delete_all_cookies(self):
        """Delete all cookies from current browser context."""
        logger.info('Clearing all cookies from current browser context')
        return await self._execute_command(StorageCommands.clear_cookies(self._browser_context_id))

    async def go_to(self, url: str, timeout: int = 300):
        """
        Navigate to URL and wait for loading to complete.

        Refreshes if URL matches current page.

        Args:
            url: Target URL to navigate to.
            timeout: Maximum seconds to wait for page load (default 300).

        Raises:
            PageLoadTimeout: If page doesn't finish loading within timeout.
        """
        logger.info(f'Navigating to URL: {url} (timeout={timeout}s)')
        if await self._refresh_if_url_not_changed(url):
            logger.debug('URL matches current page; refreshing instead')
            return

        await self._execute_command(PageCommands.navigate(url))

        try:
            await self._wait_page_load(timeout=timeout)
            logger.info(f'Navigation complete: {url}')
        except WaitElementTimeout:
            logger.error(f'Page load timeout after {timeout}s for URL: {url}')
            raise PageLoadTimeout()

    async def refresh(
        self,
        ignore_cache: bool = False,
        script_to_evaluate_on_load: Optional[str] = None,
    ):
        """
        Reload current page and wait for completion.

        Args:
            ignore_cache: Bypass browser cache if True.
            script_to_evaluate_on_load: JavaScript to execute after load.

        Raises:
            PageLoadTimeout: If page doesn't finish loading within timeout.
        """
        logger.info(
            f'Reloading page (ignore_cache={ignore_cache}, '
            f'script_on_load={bool(script_to_evaluate_on_load)})'
        )
        await self._execute_command(
            PageCommands.reload(
                ignore_cache=ignore_cache, script_to_evaluate_on_load=script_to_evaluate_on_load
            )
        )
        try:
            await self._wait_page_load()
            logger.info('Page reloaded successfully')
        except WaitElementTimeout:
            logger.error('Page reload timed out')
            raise PageLoadTimeout()

    async def take_screenshot(
        self,
        path: Optional[str] = None,
        quality: int = 100,
        beyond_viewport: bool = False,
        as_base64: bool = False,
    ) -> Optional[str]:
        """
        Capture screenshot of current page.

        Args:
            path: File path for screenshot (extension determines format).
            quality: Image quality 0-100 (default 100).
            beyond_viewport: The page will be scrolled to the bottom and the screenshot will
                include the entire page
            as_base64: Return as base64 string instead of saving file.

        Returns:
            Base64 screenshot data if as_base64=True, None otherwise.

        Raises:
            InvalidFileExtension: If file extension not supported.
            MissingScreenshotPath: If path is None and as_base64 is False.
        """
        if not path and not as_base64:
            raise MissingScreenshotPath()

        output_extension = path.split('.')[-1] if path else ScreenshotFormat.PNG
        if not ScreenshotFormat.has_value(output_extension):
            raise InvalidFileExtension(f'{output_extension} extension is not supported.')

        logger.info(
            f'Taking screenshot: path={path}, quality={quality}, '
            f'beyond_viewport={beyond_viewport}, as_base64={as_base64}'
        )
        response: CaptureScreenshotResponse = await self._execute_command(
            PageCommands.capture_screenshot(
                format=ScreenshotFormat.get_value(output_extension),
                quality=quality,
                capture_beyond_viewport=beyond_viewport,
            )
        )

        try:
            screenshot_data = response['result']['data']
        except KeyError:
            raise TopLevelTargetRequired(
                'Command can only be executed on top-level targets. Please use '
                'take_screenshot method on the WebElement object instead.'
            )

        if as_base64:
            logger.info('Screenshot captured and returned as base64')
            return screenshot_data

        if path:
            screenshot_bytes = decode_base64_to_bytes(screenshot_data)
            async with aiofiles.open(path, 'wb') as file:
                await file.write(screenshot_bytes)
            logger.info(f'Screenshot saved to: {path}')

        return None

    async def print_to_pdf(
        self,
        path: str,
        landscape: bool = False,
        display_header_footer: bool = False,
        print_background: bool = True,
        scale: float = 1.0,
        as_base64: bool = False,
    ) -> Optional[str]:
        """
        Generate PDF of current page.

        Args:
            path: File path for PDF output.
            landscape: Use landscape orientation.
            display_header_footer: Include header/footer.
            print_background: Include background graphics.
            scale: Scale factor (0.1-2.0).
            as_base64: Return as base64 string instead of saving.

        Returns:
            Base64 PDF data if as_base64=True, None otherwise.
        """
        logger.info(
            f'Generating PDF: path={path}, landscape={landscape}, '
            f'header_footer={display_header_footer}, print_bg={print_background}, '
            f'scale={scale}, as_base64={as_base64}'
        )
        response: PrintToPDFResponse = await self._execute_command(
            PageCommands.print_to_pdf(
                landscape=landscape,
                display_header_footer=display_header_footer,
                print_background=print_background,
                scale=scale,
            )
        )
        pdf_data = response['result']['data']
        if as_base64:
            logger.info('PDF generated and returned as base64')
            return pdf_data

        pdf_bytes = decode_base64_to_bytes(pdf_data)
        async with aiofiles.open(path, 'wb') as file:
            await file.write(pdf_bytes)
        logger.info(f'PDF saved to: {path}')

        return None

    async def has_dialog(self) -> bool:
        """
        Check if JavaScript dialog is currently displayed.

        Note:
            Page events must be enabled to detect dialogs.
        """
        if self._connection_handler.dialog:
            logger.debug('Dialog present')
            return True

        return False

    async def get_dialog_message(self) -> str:
        """
        Get message text from current JavaScript dialog.

        Raises:
            NoDialogPresent: If no dialog is currently displayed.
        """
        if not await self.has_dialog():
            raise NoDialogPresent()
        message = self._connection_handler.dialog['params']['message']
        logger.debug(f'Dialog message retrieved: {message}')
        return message

    async def handle_dialog(self, accept: bool, prompt_text: Optional[str] = None):
        """
        Respond to JavaScript dialog.

        Args:
            accept: Accept/confirm dialog if True, dismiss/cancel if False.
            prompt_text: Text for prompt dialogs (ignored for alert/confirm).

        Raises:
            NoDialogPresent: If no dialog is currently displayed.

        Note:
            Page events must be enabled to handle dialogs.
        """
        if not await self.has_dialog():
            raise NoDialogPresent()
        logger.info(f'Handling dialog: accept={accept}, has_prompt_text={bool(prompt_text)}')
        return await self._execute_command(
            PageCommands.handle_javascript_dialog(accept=accept, prompt_text=prompt_text)
        )

    @overload
    async def execute_script(
        self,
        script: str,
        *,
        object_group: Optional[str] = None,
        include_command_line_api: Optional[bool] = None,
        silent: Optional[bool] = None,
        context_id: Optional[int] = None,
        return_by_value: Optional[bool] = None,
        generate_preview: Optional[bool] = None,
        user_gesture: Optional[bool] = None,
        await_promise: Optional[bool] = None,
        throw_on_side_effect: Optional[bool] = None,
        timeout: Optional[float] = None,
        disable_breaks: Optional[bool] = None,
        repl_mode: Optional[bool] = None,
        allow_unsafe_eval_blocked_by_csp: Optional[bool] = None,
        unique_context_id: Optional[str] = None,
        serialization_options: Optional[SerializationOptions] = None,
    ) -> EvaluateResponse: ...

    @overload
    async def execute_script(
<<<<<<< HEAD
        self,
        script: str,
        element: WebElement,
        *,
        arguments: Optional[list[CallArgument]] = None,
        silent: Optional[bool] = None,
        return_by_value: Optional[bool] = None,
        generate_preview: Optional[bool] = None,
        user_gesture: Optional[bool] = None,
        await_promise: Optional[bool] = None,
        execution_context_id: Optional[int] = None,
        object_group: Optional[str] = None,
        throw_on_side_effect: Optional[bool] = None,
        unique_context_id: Optional[str] = None,
        serialization_options: Optional[SerializationOptions] = None,
    ) -> CallFunctionOnResponse: ...

    async def execute_script(
        self,
        script: str,
        element: Optional[WebElement] = None,
        *,
        arguments: Optional[list[CallArgument]] = None,
        object_group: Optional[str] = None,
        include_command_line_api: Optional[bool] = None,
        silent: Optional[bool] = None,
        context_id: Optional[int] = None,
        return_by_value: Optional[bool] = None,
        generate_preview: Optional[bool] = None,
        user_gesture: Optional[bool] = None,
        await_promise: Optional[bool] = None,
        execution_context_id: Optional[int] = None,
        throw_on_side_effect: Optional[bool] = None,
        timeout: Optional[float] = None,
        disable_breaks: Optional[bool] = None,
        repl_mode: Optional[bool] = None,
        allow_unsafe_eval_blocked_by_csp: Optional[bool] = None,
        unique_context_id: Optional[str] = None,
        serialization_options: Optional[SerializationOptions] = None,
=======
        self, script: str, element: 'WebElement'
    ) -> CallFunctionOnResponse: ...

    async def execute_script(
        self, script: str, element: Optional['WebElement'] = None
>>>>>>> bb219b98
    ) -> Union[EvaluateResponse, CallFunctionOnResponse]:
        """
        Execute JavaScript in page context.

        Args:
            script (str): JavaScript code to execute.
            element (Optional[WebElement]): Optional WebElement to execute script on.
            arguments (Optional[list[CallArgument]]): Arguments to pass to the function.
            object_group (Optional[str]): Symbolic group name for the result (Runtime.evaluate).
            include_command_line_api (Optional[bool]): Whether to include command line API
                (Runtime.evaluate).
            silent (Optional[bool]): Whether to silence exceptions (Runtime.evaluate).
            context_id (Optional[int]): ID of the execution context to evaluate in
                (Runtime.evaluate).
            return_by_value (Optional[bool]): Whether to return the result by value instead of
                reference (Runtime.evaluate).
            generate_preview (Optional[bool]): Whether to generate a preview for the result
                (Runtime.evaluate).
            user_gesture (Optional[bool]): Whether to treat evaluation as initiated by user
                gesture (Runtime.evaluate).
            await_promise (Optional[bool]): Whether to await promise result (Runtime.evaluate).
            execution_context_id (Optional[int]): ID of the execution context to call the
                function in.
            throw_on_side_effect (Optional[bool]): Whether to throw if side effect cannot be
                ruled out (Runtime.evaluate).
            timeout (Optional[float]): Timeout in milliseconds (Runtime.evaluate).
            disable_breaks (Optional[bool]): Whether to disable breakpoints during evaluation
                (Runtime.evaluate).
            repl_mode (Optional[bool]): Whether to execute in REPL mode (Runtime.evaluate).
            allow_unsafe_eval_blocked_by_csp (Optional[bool]): Allow unsafe evaluation
                (Runtime.evaluate).
            unique_context_id (Optional[str]): Unique context ID for evaluation
                (Runtime.evaluate).
            serialization_options (Optional[SerializationOptions]): Serialization options for
                the result (Runtime.evaluate).

        Returns:
            Union[EvaluateResponse, CallFunctionOnResponse]: The result of the script execution.

        Examples:
            await page.execute_script('console.log("Hello World")')
            await page.execute_script('return document.title')
        """
        logger.debug(f'Executing script: with_element={bool(element)}, length={len(script)}')
        if element is not None:
            warnings.warn(
                'Passing a WebElement to Tab.execute_script() is deprecated. '
                'Use WebElement.execute_script() instead.',
                DeprecationWarning,
                stacklevel=2,
            )

            return await element.execute_script(
                script,
                arguments=arguments,
                silent=silent,
                return_by_value=return_by_value,
                generate_preview=generate_preview,
                user_gesture=user_gesture,
                await_promise=await_promise,
                execution_context_id=execution_context_id,
                object_group=object_group,
                throw_on_side_effect=throw_on_side_effect,
                unique_context_id=unique_context_id,
                serialization_options=serialization_options,
            )

        if has_return_outside_function(script):
            script = f'(function(){{ {script} }})()'

        command = RuntimeCommands.evaluate(
            expression=script,
            object_group=object_group,
            include_command_line_api=include_command_line_api,
            silent=silent,
            context_id=context_id,
            return_by_value=return_by_value,
            generate_preview=generate_preview,
            user_gesture=user_gesture,
            await_promise=await_promise,
            throw_on_side_effect=throw_on_side_effect,
            timeout=timeout,
            disable_breaks=disable_breaks,
            repl_mode=repl_mode,
            allow_unsafe_eval_blocked_by_csp=allow_unsafe_eval_blocked_by_csp,
            unique_context_id=unique_context_id,
            serialization_options=serialization_options,
        )
        logger.debug(f'Executing script without element: length={len(script)}')
        return await self._execute_command(command)

    # TODO: think about how to remove these duplications with the base class
    async def continue_request(
        self,
        request_id: str,
        url: Optional[str] = None,
        method: Optional[RequestMethod] = None,
        post_data: Optional[str] = None,
        headers: Optional[list[HeaderEntry]] = None,
        intercept_response: Optional[bool] = None,
    ):
        """
        Continue paused request without modifications.
        """
        logger.debug(f'Continue request on tab: id={request_id}')
        return await self._execute_command(
            FetchCommands.continue_request(
                request_id=request_id,
                url=url,
                method=method,
                post_data=post_data,
                headers=headers,
                intercept_response=intercept_response,
            )
        )

    async def fail_request(self, request_id: str, error_reason: ErrorReason):
        """Fail request with error code."""
        logger.debug(f'Fail request on tab: id={request_id}, reason={error_reason}')
        return await self._execute_command(FetchCommands.fail_request(request_id, error_reason))

    async def fulfill_request(
        self,
        request_id: str,
        response_code: int,
        response_headers: Optional[list[HeaderEntry]] = None,
        body: Optional[str] = None,
        response_phrase: Optional[str] = None,
    ):
        """Fulfill request with response data."""
        logger.debug(
            f'Fulfill request on tab: id={request_id}, code={response_code}, '
            f'headers_set={bool(response_headers)}, body_set={bool(body)}'
        )
        return await self._execute_command(
            FetchCommands.fulfill_request(
                request_id=request_id,
                response_code=response_code,
                response_headers=response_headers,
                body=body,
                response_phrase=response_phrase,
            )
        )

    async def continue_with_auth(
        self,
        request_id: str,
        auth_challenge_response: AuthChallengeResponseType,
        proxy_username: Optional[str] = None,
        proxy_password: Optional[str] = None,
    ):
        """Continue a paused request replying to an authentication challenge.

        Useful for proxy auth (407) or server auth (401) when Fetch is enabled
        with handle_auth=True.
        """
        logger.debug(
            f'Continue with auth on tab: id={request_id}, response={auth_challenge_response}, '
            f'user_set={bool(proxy_username)}'
        )
        return await self._execute_command(
            FetchCommands.continue_request_with_auth(
                request_id=request_id,
                auth_challenge_response=auth_challenge_response,
                proxy_username=proxy_username,
                proxy_password=proxy_password,
            )
        )

    @asynccontextmanager
    async def expect_file_chooser(
        self, files: Union[str, Path, list[Union[str, Path]]]
    ) -> AsyncGenerator[None, None]:
        """
        Context manager for automatic file upload handling.

        Args:
            files: File path(s) for upload.
        """

        async def event_handler(event: FileChooserOpenedEvent):
            logger.info('File chooser opened; setting files')
            file_list = [str(file) for file in files] if isinstance(files, list) else [str(files)]
            await self._execute_command(
                DomCommands.set_file_input_files(
                    files=file_list,
                    backend_node_id=event['params']['backendNodeId'],
                )
            )
            logger.debug(f'Files set on input: {file_list}')

        if self.page_events_enabled is False:
            _before_page_events_enabled = False
            await self.enable_page_events()
        else:
            _before_page_events_enabled = True

        if self.intercept_file_chooser_dialog_enabled is False:
            await self.enable_intercept_file_chooser_dialog()

        logger.info('Waiting for file chooser to open')
        await self.on(
            PageEvent.FILE_CHOOSER_OPENED,
            cast(Callable[[dict], Any], event_handler),
            temporary=True,
        )

        yield

        if self.intercept_file_chooser_dialog_enabled is True:
            await self.disable_intercept_file_chooser_dialog()

        if _before_page_events_enabled is False:
            await self.disable_page_events()

    @asynccontextmanager
    async def expect_and_bypass_cloudflare_captcha(
        self,
        custom_selector: Optional[tuple[By, str]] = None,
        time_before_click: int = 2,
        time_to_wait_captcha: int = 5,
    ) -> AsyncGenerator[None, None]:
        """
        Context manager for automatic Cloudflare captcha bypass.

        Args:
            custom_selector: Custom captcha selector (default: cf-turnstile class).
            time_before_click: Delay before clicking (default 2s).
            time_to_wait_captcha: Timeout for captcha detection (default 5s).
        """
        captcha_processed = asyncio.Event()

        async def bypass_cloudflare(_: dict):
            try:
                await self._bypass_cloudflare(
                    _,
                    custom_selector,
                    time_before_click,
                    time_to_wait_captcha,
                )
            finally:
                captcha_processed.set()

        _before_page_events_enabled = self.page_events_enabled

        if not _before_page_events_enabled:
            await self.enable_page_events()

        logger.info('Expecting and bypassing Cloudflare captcha if present')
        callback_id = await self.on(PageEvent.LOAD_EVENT_FIRED, bypass_cloudflare)

        try:
            yield
            await captcha_processed.wait()
        finally:
            await self._connection_handler.remove_callback(callback_id)
            if not _before_page_events_enabled:
                await self.disable_page_events()

    @asynccontextmanager
    async def expect_download(
        self,
        keep_file_at: Optional[Union[str, Path]] = None,
        timeout: Optional[float] = None,
    ) -> AsyncGenerator[_DownloadHandle, None]:
        """
        Context manager for handling a file download triggered inside the block.

        Behavior:
        - If keep_file_at is provided, configure browser to save into that directory and keep file.
        - Otherwise, a temporary directory is used and cleaned up after the context.

        Args:
            keep_file_at: Directory to persist the file. If None, uses a temporary
                directory and cleans it up afterwards.
            timeout: Max seconds to wait for download completion. Defaults to 60.

        Yields:
            _DownloadHandle: Handle to read the downloaded file (bytes/base64) and check its path.
        """
        download_timeout = 60.0 if timeout is None else float(timeout)

        cleanup_dir = False
        if keep_file_at is None:
            download_dir = mkdtemp(prefix='pydoll-download-')
            cleanup_dir = True
        else:
            download_dir = str(Path(keep_file_at))
            Path(download_dir).mkdir(parents=True, exist_ok=True)

        logger.info(f'Expecting download (dir={download_dir}, timeout={download_timeout}s)')
        await self._browser.set_download_behavior(
            behavior=DownloadBehavior.ALLOW,
            download_path=download_dir,
            browser_context_id=self._browser_context_id,
        )

        _page_events_was_enabled = True
        if not self._page_events_enabled:
            _page_events_was_enabled = False
            await self.enable_page_events()

        loop = asyncio.get_event_loop()
        will_begin: asyncio.Future[bool] = loop.create_future()
        done: asyncio.Future[bool] = loop.create_future()
        state: dict[str, Any] = {
            'guid': None,
            'url': None,
            'suggestedFilename': None,
            'filePath': None,
            'dir': download_dir,
        }

        async def on_will_begin(event: DownloadWillBeginEvent):
            params = event['params']
            state['guid'] = params['guid']
            state['url'] = params['url']
            state['suggestedFilename'] = params['suggestedFilename']
            if not will_begin.done():
                will_begin.set_result(True)
            logger.info(
                f'Download will begin: url={state["url"]}, filename={state["suggestedFilename"]}'
            )

        async def on_progress(event: DownloadProgressEvent):
            params = event['params']
            guid = params['guid']
            if (
                state.get('guid')
                and guid != state['guid']
                or params['state'] != DownloadProgressState.COMPLETED
            ):
                return
            file_path = params.get('filePath')
            if not file_path:
                file_path = str(Path(download_dir) / state['suggestedFilename'])
            state['filePath'] = file_path
            if not done.done():
                done.set_result(True)
            logger.info(f'Download completed: {file_path}')

        await self.on(
            PageEvent.DOWNLOAD_WILL_BEGIN,
            cast(Callable[[dict], Awaitable[Any]], on_will_begin),
            True,
        )
        cb_id_progress = await self.on(
            PageEvent.DOWNLOAD_PROGRESS,
            cast(Callable[[dict], Awaitable[Any]], on_progress),
            False,
        )

        handle = _DownloadHandle(
            state=state,
            will_begin_future=will_begin,
            done_future=done,
            timeout=download_timeout,
        )

        try:
            yield handle
            try:
                await asyncio.wait_for(done, timeout=download_timeout)
            except asyncio.TimeoutError as exc:
                raise DownloadTimeout() from exc
        finally:
            await self._cleanup_download_context(
                cb_id_progress,
                _page_events_was_enabled,
                cleanup_dir,
                state,
                download_dir,
            )

    async def _cleanup_download_context(
        self,
        cb_id_progress: int,
        page_events_was_enabled: bool,
        cleanup_dir: bool,
        state: dict[str, Any],
        download_dir: str,
    ) -> None:
        await self.remove_callback(cb_id_progress)
        await self._browser.set_download_behavior(
            behavior=DownloadBehavior.DEFAULT,
            browser_context_id=self._browser_context_id,
        )

        if cleanup_dir:
            file_path = state['filePath']
            if not file_path:
                return
            Path(file_path).unlink(missing_ok=True)
            shutil.rmtree(download_dir, ignore_errors=True)

        if not page_events_was_enabled:
            await self.disable_page_events()

    @overload
    async def on(
        self, event_name: str, callback: Callable[[dict], Any], temporary: bool = False
    ) -> int: ...
    @overload
    async def on(
        self, event_name: str, callback: Callable[[dict], Awaitable[Any]], temporary: bool = False
    ) -> int: ...
    async def on(
        self,
        event_name,
        callback,
        temporary=False,
    ) -> int:
        """
        Register CDP event listener.

        Callback runs in background task to prevent blocking.

        Args:
            event_name: CDP event name (e.g., 'Page.loadEventFired').
            callback: Function called on event (sync or async).
            temporary: Remove after first invocation.

        Returns:
            Callback ID for removal.

        Note:
            Corresponding domain must be enabled before events fire.
        """

        async def callback_wrapper(event):
            asyncio.create_task(callback(event))

        if asyncio.iscoroutinefunction(callback):
            function_to_register = callback_wrapper
        else:
            function_to_register = callback

        logger.debug(
            f'Registering callback on tab: event={event_name}, temporary={temporary}, '
            f'async={asyncio.iscoroutinefunction(callback)}'
        )
        return await self._connection_handler.register_callback(
            event_name, function_to_register, temporary
        )

    async def remove_callback(self, callback_id: int):
        """Remove callback from tab."""
        logger.debug(f'Removing callback from tab: id={callback_id}')
        return await self._connection_handler.remove_callback(callback_id)

    async def clear_callbacks(self):
        """Clear all registered event callbacks."""
        logger.debug('Clearing all callbacks from tab')
        await self._connection_handler.clear_callbacks()

    def _get_connection_handler(self) -> ConnectionHandler:
        if self._ws_address:
            logger.debug('Using WebSocket address for connection handler')
            return ConnectionHandler(ws_address=self._ws_address)
        logger.debug(
            'Using port/target for connection handler: '
            f'port={self._connection_port}, target_id={self._target_id}'
        )
        return ConnectionHandler(self._connection_port, self._target_id)

<<<<<<< HEAD
=======
    async def _execute_script_with_element(self, script: str, element: 'WebElement'):
        """
        Execute script with element context.

        Args:
            script: JavaScript code to execute.
            element: Element context (use 'argument' in script to reference).

        Returns:
            The result of the script execution.
        """
        if 'argument' not in script:
            raise InvalidScriptWithElement('Script does not contain "argument"')

        script = script.replace('argument', 'this')

        if not is_script_already_function(script):
            script = f'function(){{ {script} }}'

        command = RuntimeCommands.call_function_on(
            object_id=element._object_id, function_declaration=script, return_by_value=True
        )
        return await self._execute_command(command)

    async def _execute_script_without_element(self, script: str):
        """
        Execute script without element context.

        Args:
            script: JavaScript code to execute.

        Returns:
            The result of the script execution.
        """
        if has_return_outside_function(script):
            script = f'(function(){{ {script} }})()'

        command = RuntimeCommands.evaluate(expression=script)
        logger.debug(f'Executing script without element: length={len(script)}')
        return await self._execute_command(command)

>>>>>>> bb219b98
    async def _refresh_if_url_not_changed(self, url: str) -> bool:
        """Refresh page if URL hasn't changed."""
        current_url = await self.current_url
        if current_url == url:
            await self.refresh()
            return True
        return False

    async def _wait_page_load(self, timeout: int = 300):
        """
        Wait for page to finish loading.

        Raises:
            asyncio.TimeoutError: If page doesn't load within timeout.
        """
        start_time = asyncio.get_event_loop().time()
        logger.debug(f'Waiting for page load (timeout={timeout}s)')
        while True:
            response: EvaluateResponse = await self._execute_command(
                RuntimeCommands.evaluate(expression='document.readyState')
            )
            if response['result']['result']['value'] == self._browser.options.page_load_state.value:
                logger.debug(f'Page load state reached: {self._browser.options.page_load_state}')
                break
            if asyncio.get_event_loop().time() - start_time > timeout:
                raise WaitElementTimeout('Page load timed out')
            await asyncio.sleep(0.5)

    async def _bypass_cloudflare(
        self,
        event: dict,
        custom_selector: Optional[tuple[By, str]] = None,
        time_before_click: int = 2,
        time_to_wait_captcha: int = 5,
    ):
        """Attempt to bypass Cloudflare Turnstile captcha when detected."""
        try:
            selector = custom_selector or (By.CLASS_NAME, 'cf-turnstile')
            element = await self.find_or_wait_element(
                *selector, timeout=time_to_wait_captcha, raise_exc=False
            )
            element = cast('WebElement', element)
            if element:
                # adjust the external div size to shadow root width (usually 300px)
                await element.execute_script('this.style="width: 300px"')
                await asyncio.sleep(time_before_click)
                await element.click()
        except Exception as exc:
            logger.error(f'Error in cloudflare bypass: {exc}')


class _DownloadHandle:
    """Handle returned by expect_download to access the downloaded file."""

    def __init__(
        self,
        state: dict[str, Any],
        will_begin_future: asyncio.Future[bool],
        done_future: asyncio.Future[bool],
        timeout: float,
    ) -> None:
        self._state = state
        self._will_begin_future = will_begin_future
        self._done_future = done_future
        self._timeout = timeout

    @property
    def file_path(self) -> Optional[str]:
        return self._state.get('filePath')

    async def wait_started(self, timeout: Optional[float] = None) -> None:
        await asyncio.wait_for(self._will_begin_future, timeout=timeout or self._timeout)

    async def wait_finished(self, timeout: Optional[float] = None) -> None:
        await asyncio.wait_for(self._done_future, timeout=timeout or self._timeout)

    async def read_bytes(self) -> bytes:
        await self.wait_finished()
        if not self.file_path:
            raise FileNotFoundError('Download file path not available')
        async with aiofiles.open(self.file_path, 'rb') as f:  # type: ignore[arg-type]
            return await f.read()

    async def read_base64(self) -> str:
        data = await self.read_bytes()
        return _b64.b64encode(data).decode('ascii')<|MERGE_RESOLUTION|>--- conflicted
+++ resolved
@@ -53,7 +53,6 @@
 from pydoll.protocol.browser.types import DownloadBehavior, DownloadProgressState
 from pydoll.protocol.page.events import PageEvent
 from pydoll.protocol.page.types import ScreenshotFormat
-<<<<<<< HEAD
 from pydoll.protocol.runtime.methods import (
     CallFunctionOnResponse,
     EvaluateResponse,
@@ -61,8 +60,6 @@
 )
 from pydoll.protocol.runtime.types import CallArgument
 from pydoll.protocol.storage.methods import GetCookiesResponse
-=======
->>>>>>> bb219b98
 from pydoll.utils import (
     decode_base64_to_bytes,
     has_return_outside_function,
@@ -746,7 +743,6 @@
 
     @overload
     async def execute_script(
-<<<<<<< HEAD
         self,
         script: str,
         element: WebElement,
@@ -786,13 +782,6 @@
         allow_unsafe_eval_blocked_by_csp: Optional[bool] = None,
         unique_context_id: Optional[str] = None,
         serialization_options: Optional[SerializationOptions] = None,
-=======
-        self, script: str, element: 'WebElement'
-    ) -> CallFunctionOnResponse: ...
-
-    async def execute_script(
-        self, script: str, element: Optional['WebElement'] = None
->>>>>>> bb219b98
     ) -> Union[EvaluateResponse, CallFunctionOnResponse]:
         """
         Execute JavaScript in page context.
@@ -1258,50 +1247,6 @@
         )
         return ConnectionHandler(self._connection_port, self._target_id)
 
-<<<<<<< HEAD
-=======
-    async def _execute_script_with_element(self, script: str, element: 'WebElement'):
-        """
-        Execute script with element context.
-
-        Args:
-            script: JavaScript code to execute.
-            element: Element context (use 'argument' in script to reference).
-
-        Returns:
-            The result of the script execution.
-        """
-        if 'argument' not in script:
-            raise InvalidScriptWithElement('Script does not contain "argument"')
-
-        script = script.replace('argument', 'this')
-
-        if not is_script_already_function(script):
-            script = f'function(){{ {script} }}'
-
-        command = RuntimeCommands.call_function_on(
-            object_id=element._object_id, function_declaration=script, return_by_value=True
-        )
-        return await self._execute_command(command)
-
-    async def _execute_script_without_element(self, script: str):
-        """
-        Execute script without element context.
-
-        Args:
-            script: JavaScript code to execute.
-
-        Returns:
-            The result of the script execution.
-        """
-        if has_return_outside_function(script):
-            script = f'(function(){{ {script} }})()'
-
-        command = RuntimeCommands.evaluate(expression=script)
-        logger.debug(f'Executing script without element: length={len(script)}')
-        return await self._execute_command(command)
-
->>>>>>> bb219b98
     async def _refresh_if_url_not_changed(self, url: str) -> bool:
         """Refresh page if URL hasn't changed."""
         current_url = await self.current_url
