--- conflicted
+++ resolved
@@ -6,13 +6,9 @@
 from unittest.mock import AsyncMock, MagicMock, Mock, patch, ANY
 from pathlib import Path
 
-<<<<<<< HEAD
 from pydoll.elements.web_element import WebElement
 from pydoll.protocol.runtime.types import CallArgument, SerializationOptions
 
-=======
-from pydoll.browser.options import ChromiumOptions
->>>>>>> c16083b9
 from pydoll.protocol.network.types import ResourceType, RequestMethod
 from pydoll.protocol.fetch.types import RequestStage
 from pydoll.constants import By
@@ -29,11 +25,6 @@
     InvalidFileExtension,
     WaitElementTimeout,
     NetworkEventsNotEnabled,
-<<<<<<< HEAD
-=======
-    InvalidScriptWithElement,
-    TopLevelTargetRequired,
->>>>>>> c16083b9
 )
 
 @pytest_asyncio.fixture
